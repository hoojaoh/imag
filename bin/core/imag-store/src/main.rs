//
// imag - the personal information management suite for the commandline
// Copyright (C) 2015, 2016 Matthias Beyer <mail@beyermatthias.de> and contributors
//
// This library is free software; you can redistribute it and/or
// modify it under the terms of the GNU Lesser General Public
// License as published by the Free Software Foundation; version
// 2.1 of the License.
//
// This library is distributed in the hope that it will be useful,
// but WITHOUT ANY WARRANTY; without even the implied warranty of
// MERCHANTABILITY or FITNESS FOR A PARTICULAR PURPOSE.  See the GNU
// Lesser General Public License for more details.
//
// You should have received a copy of the GNU Lesser General Public
// License along with this library; if not, write to the Free Software
// Foundation, Inc., 51 Franklin Street, Fifth Floor, Boston, MA  02110-1301  USA
//

#![deny(
    non_camel_case_types,
    non_snake_case,
    path_statements,
    trivial_numeric_casts,
    unstable_features,
    unused_allocation,
    unused_import_braces,
    unused_imports,
    unused_must_use,
    unused_mut,
    unused_qualifications,
    while_true,
)]

extern crate clap;
#[macro_use] extern crate log;
extern crate toml;
#[cfg(test)] extern crate toml_query;
#[macro_use] extern crate version;
#[macro_use] extern crate error_chain;

extern crate libimagrt;
extern crate libimagstore;
<<<<<<< HEAD
extern crate libimagutil;
extern crate libimagerror;
=======
#[macro_use] extern crate libimagerror;
>>>>>>> 6d1dab31

#[cfg(test)]
#[macro_use]
extern crate libimagutil;
#[cfg(not(test))]
extern crate libimagutil;

use libimagrt::setup::generate_runtime_setup;

mod create;
mod delete;
mod dump;
mod error;
mod get;
mod retrieve;
mod ui;
mod update;
mod verify;
mod util;

use std::ops::Deref;

use create::create;
use delete::delete;
use dump::dump;
use get::get;
use retrieve::retrieve;
use ui::build_ui;
use update::update;
use verify::verify;

fn main() {
    let mut rt = generate_runtime_setup("imag-store",
                                        &version!()[..],
                                        "Direct interface to the store. Use with great care!",
                                        build_ui);

    let command = rt.cli().subcommand_name().map(String::from);

    if let Some(command) = command {
        debug!("Call: {}", command);
        match command.deref() {
            "create"   => create(&rt),
            "delete"   => delete(&rt),
            "get"      => get(&rt),
            "retrieve" => retrieve(&rt),
            "update"   => update(&rt),
            "verify"   => verify(&rt),
            "dump"     => dump(&mut rt),
            _ => {
                debug!("Unknown command");
                // More error handling
            },
        };
    } else {
        debug!("No command");
    }
}
<|MERGE_RESOLUTION|>--- conflicted
+++ resolved
@@ -41,16 +41,12 @@
 
 extern crate libimagrt;
 extern crate libimagstore;
-<<<<<<< HEAD
-extern crate libimagutil;
 extern crate libimagerror;
-=======
-#[macro_use] extern crate libimagerror;
->>>>>>> 6d1dab31
 
 #[cfg(test)]
 #[macro_use]
 extern crate libimagutil;
+
 #[cfg(not(test))]
 extern crate libimagutil;
 

--- conflicted
+++ resolved
@@ -19,11 +19,8 @@
 rust-crypto = "0.2"
 toml = "^0.4"
 toml-query = "0.3.0"
-<<<<<<< HEAD
 error-chain = "0.10"
-=======
 walkdir = "1.0.*"
->>>>>>> 6d1dab31
 
 libimagstore     = { version = "0.4.0", path = "../../../lib/core/libimagstore" }
 libimagerror     = { version = "0.4.0", path = "../../../lib/core/libimagerror" }
